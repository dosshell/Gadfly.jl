--- conflicted
+++ resolved
@@ -792,17 +792,6 @@
 };
 
 
-<<<<<<< HEAD
-Gadfly.zoomslider_thumb_mousedown = function(event) {
-    this.animate({fill: this.data("mouseover_color")}, 100);
-};
-
-
-Gadfly.zoomslider_thumb_mouseup = function(event) {
-    this.animate({fill: this.data("mouseout_color")}, 100);
-};
-
-
 // Map slider position x to scale y using the function y = a*exp(b*x)+c.
 // The constants a, b, and c are solved using the constraint that the function
 // should go through the points (0; min_scale), (0.5; 1), and (1; max_scale).
@@ -814,9 +803,6 @@
 }
 
 // inverse of scale_from_slider_position
-=======
-// compute the position in [0, 1] of the zoom slider thumb from the current scale
->>>>>>> 2b91a803
 var slider_position_from_scale = function(scale, min_scale, max_scale) {
     var a = (1 - 2 * min_scale + min_scale * min_scale) / (min_scale + max_scale - 2),
         b = 2 * Math.log((max_scale - 1) / (1 - min_scale)),
