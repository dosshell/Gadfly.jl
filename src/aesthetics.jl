--- conflicted
+++ resolved
@@ -27,15 +27,12 @@
     xgrid::Maybe(Vector{Float64})
     ygrid::Maybe(Vector{Float64})
 
-<<<<<<< HEAD
-=======
     # Plot viewport extents
     x_viewmin::Maybe(Float64)
     x_viewmax::Maybe(Float64)
     y_viewmin::Maybe(Float64)
     y_viewmax::Maybe(Float64)
 
->>>>>>> 99c62239
     color_key_colors::Maybe(Vector{ColorValue})
     color_key_title::Maybe(String)
     color_key_continuous::Maybe(Bool)
