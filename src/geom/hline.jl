
immutable HLineGeometry <: Gadfly.GeometryElement
    color::@compat(Union{Color, (@compat Void)})
    size::@compat(Union{Measure, (@compat Void)})
    tag::Symbol

    function HLineGeometry(; color=nothing,
<<<<<<< HEAD
                           size::Union(Measure, Nothing)=nothing)
        new(color === nothing ? nothing : parse(Colorant, color),
            size)
=======
                           size::@compat(Union{Measure, (@compat Void)})=nothing,
                           tag::Symbol=empty_tag)
        new(color === nothing ? nothing : Colors.color(color),
            size, tag)
>>>>>>> cc375283
    end
end

const hline = HLineGeometry


function element_aesthetics(::HLineGeometry)
    [:yintercept]
end


# Generate a form for the hline geometry
function render(geom::HLineGeometry, theme::Gadfly.Theme, aes::Gadfly.Aesthetics)
    Gadfly.assert_aesthetics_defined("Geom.hline", aes, :yintercept)

    color = geom.color === nothing ? theme.default_color : geom.color
    size = geom.size === nothing ? theme.line_width : geom.size
    line_style = Gadfly.get_stroke_vector(theme.line_style)

    return compose!(
        context(),
        Compose.line([[(0w, y), (1w, y)] for y in aes.yintercept], geom.tag),
        stroke(color),
        linewidth(size),
        strokedash(line_style),
        svgclass("xfixed"))
end<|MERGE_RESOLUTION|>--- conflicted
+++ resolved
@@ -5,16 +5,10 @@
     tag::Symbol
 
     function HLineGeometry(; color=nothing,
-<<<<<<< HEAD
-                           size::Union(Measure, Nothing)=nothing)
-        new(color === nothing ? nothing : parse(Colorant, color),
-            size)
-=======
                            size::@compat(Union{Measure, (@compat Void)})=nothing,
                            tag::Symbol=empty_tag)
         new(color === nothing ? nothing : Colors.color(color),
             size, tag)
->>>>>>> cc375283
     end
 end
 
