
module Scale

using Color
using Compose
using DataFrames
using Gadfly

import Gadfly.element_aesthetics

include("color.jl")

# Apply some scales to data in the given order.
#
# Args:
#   scales: An iterable object of ScaleElements.
#   aess: Aesthetics (of the same length as datas) to update with scaled data.
#   datas: Zero or more data objects. (Yes, I know "datas" is not a real word.)
#
# Returns:
#   nothing
#
function apply_scales(scales,
                      aess::Vector{Gadfly.Aesthetics},
                      datas::Gadfly.Data...)
    for scale in scales
        apply_scale(scale, aess, datas...)
    end
end


# Apply some scales to data in the given order.
#
# Args:
#   scales: An iterable object of ScaleElements.
#   datas: Zero or more data objects.
#
# Returns:
#   A vector of Aesthetics of the same length as datas containing scaled data.
#
function apply_scales(scales, datas::Gadfly.Data...)
    aess = [Gadfly.Aesthetics() for _ in datas]
    apply_scales(scales, aess, datas...)
    aess
end


# Transformations on continuous scales
type ContinuousScaleTransform
    f::Function     # transform function
    finv::Function  # f's inverse
    label::Function # produce a string given some value f(x)
end

const identity_transform =
    ContinuousScaleTransform(identity, identity, Gadfly.fmt_float)
const log10_transform =
    ContinuousScaleTransform(log10, x -> 10^x,
                             x -> @sprintf("10<sup>%s</sup>", Gadfly.fmt_float(x)))
const log2_transform =
    ContinuousScaleTransform(log10, x -> 2^x,
                             x -> @sprintf("2<sup>%s</sup>", Gadfly.fmt_float(x)))
const ln_transform =
    ContinuousScaleTransform(log, exp,
                             x -> @sprintf("e<sup>%s</sup>", Gadfly.fmt_float(x)))
const asinh_transform =
    ContinuousScaleTransform(asinh, sinh, x -> Gadfly.fmt_float(sinh(x)))
const sqrt_transform =
    ContinuousScaleTransform(sqrt, x -> x^2,
                             x -> @sprintf("√%s", Gadfly.fmt_float(x)))


# Continuous scale maps data on a continuous scale simple by calling
# `convert(Float64, ...)`.
type ContinuousScale <: Gadfly.ScaleElement
    vars::Vector{Symbol}
    trans::ContinuousScaleTransform
end

const x_vars = [:x, :x_min, :x_max]
const y_vars = [:y, :y_min, :y_max]

# Commonly used scales.
const x_continuous = ContinuousScale(x_vars, identity_transform)
const y_continuous = ContinuousScale(y_vars, identity_transform)
const x_log10      = ContinuousScale(x_vars, log10_transform)
const y_log10      = ContinuousScale(y_vars, log10_transform)
const x_log2       = ContinuousScale(x_vars, log2_transform)
const y_log2       = ContinuousScale(y_vars, log2_transform)
const x_log        = ContinuousScale(x_vars, ln_transform)
const y_log        = ContinuousScale(y_vars, ln_transform)
const x_asinh      = ContinuousScale(x_vars, asinh_transform)
const y_asinh      = ContinuousScale(y_vars, asinh_transform)
const x_sqrt       = ContinuousScale(x_vars, sqrt_transform)
const y_sqrt       = ContinuousScale(y_vars, sqrt_transform)


function element_aesthetics(scale::ContinuousScale)
    return scale.vars
end


# Apply a continuous scale.
#
# Args:
#   scale: A continuos scale.
#   datas: Zero or more data objects.
#   aess: Aesthetics (of the same length as datas) to update with scaled data.
#
# Return:
#   nothing
#
function apply_scale(scale::ContinuousScale,
                     aess::Vector{Gadfly.Aesthetics}, datas::Gadfly.Data...)
    for (aes, data) in zip(aess, datas)
        for var in scale.vars
            label_var = symbol(@sprintf("%s_label", string(var)))
            if getfield(data, var) === nothing
                continue
            end

            ds = Array(Float64, length(getfield(data, var)))
            for (i, d) in enumerate(getfield(data, var))
                ds[i] = scale.trans.f(convert(Float64, d))
            end

            setfield(aes, var, ds)
            if contains(Set(names(aes)...), label_var)
                setfield(aes, label_var, scale.trans.label)
            end
        end
    end
end


discretize(values::Vector) = PooledDataArray(values)
discretize(values::DataArray) = PooledDataArray(values)
discretize(values::PooledDataArray) = values


type DiscreteScaleTransform
    f::Function
end


type DiscreteScale <: Gadfly.ScaleElement
    vars::Vector{Symbol}
end


element_aesthetics(scale::DiscreteScale) = scale.vars


const x_discrete = DiscreteScale(x_vars)
const y_discrete = DiscreteScale(y_vars)


function apply_scale(scale::DiscreteScale, aess::Vector{Gadfly.Aesthetics},
                     datas::Gadfly.Data...)
    for (aes, data) in zip(aess, datas)
        for var in scale.vars
            label_var = symbol(@sprintf("%s_label", string(var)))

            if getfield(data, var) === nothing
                continue
            end

            disc_data = discretize(getfield(data, var))
            setfield(aes, var, Int64[r for r in disc_data.refs])

            # The labeler for discrete scales is a closure over the discretized data.
            function labeler(i)
                if 0 < i <= length(levels(disc_data))
                    string(levels(disc_data)[int(i)])
                else
                    ""
                end
            end

            if contains(Set(names(aes)...), label_var)
                setfield(aes, label_var, labeler)
            end
        end
    end
end


type DiscreteColorScale <: Gadfly.ScaleElement
    f::Function # A function f(n) that produces a vector of n colors.
end


function element_aesthetics(scale::DiscreteColorScale)
    [:color]
end


# Common discrete color scales
const color_hue = DiscreteColorScale(
    h -> convert(Vector{ColorValue},
        distinguishable_colors(h, c -> deuteranopic(c, 0.8),
                               LCHab(70, 60, 240),
                               Float64[65, 70, 75, 80, 85],
                               Float64[0, 50, 60],
                               Float64[h for h in 0:30:360])))


function apply_scale(scale::DiscreteColorScale,
                     aess::Vector{Gadfly.Aesthetics}, datas::Gadfly.Data...)
    for (aes, data) in zip(aess, datas)
        if data.color === nothing
            continue
        end
        ds = discretize(data.color)
<<<<<<< HEAD
        colors = scale.f(length(levels(ds)))
=======
        colors = convert(Vector{ColorValue}, scale.f(length(levels(ds))))
>>>>>>> 99c62239
        colored_ds = PooledDataArray(ColorValue[colors[i] for i in ds.refs], colors)
        aes.color = colored_ds

        color_map = {color => string(label)
                     for (label, color) in zip(levels(ds), colors)}
        aes.color_label = c -> color_map[c]
        aes.color_key_colors = colors
    end
end


type ContinuousColorScale <: Gadfly.ScaleElement
    # A function of the form f(p) where 0 <= p <= 1, that returns a color.
    f::Function
end


element_aesthetics(::ContinuousColorScale) = [:color]


# Common continuous color scales
# TODO: find a good color combo
const color_gradient = ContinuousColorScale(
        lab_gradient(LCHab(20, 44, 262), LCHab(100, 44, 262)))


function apply_scale(scale::ContinuousColorScale,
                     aess::Vector{Gadfly.Aesthetics}, datas::Gadfly.Data...)
    cmin = Inf
    cmax = -Inf
    for data in datas
        if data.color === nothing
            continue
        end

        for c in data.color
            if c === NA
                continue
            end

            c = convert(Float64, c)
            if c < cmin
                cmin = c
            end

            if c > cmax
                cmax = c
            end
        end
    end

    # It's a little weird to be doing this here. If a more elegant solution
    # arises, it's worth reorganizing.

    if cmin == Inf || cmax == -Inf
        return nothing
    end

    ticks = Gadfly.optimize_ticks(cmin, cmax)
    if ticks[1] == 0 && cmin >= 1
        ticks[1] = 1
    end

    cmin = ticks[1]
    cmax = ticks[end]
    cspan = cmax != cmin ? cmax - cmin : 1

    for (aes, data) in zip(aess, datas)
        if data.color === nothing
            continue
        end

        nas = [c === NA for c in data.color]
        cs = Array(ColorValue, length(data.color))
        for (i, c) in enumerate(data.color)
            if c === NA
                continue
            end
            cs[i] = scale.f((convert(Float64, c) - cmin) / cspan)
        end

        aes.color = DataArray(cs, nas)

        color_labels = Dict{ColorValue, String}()
        for tick in ticks
            r = (tick - cmin) / cspan
            color_labels[scale.f(r)] = Gadfly.fmt_float(tick)
        end

        # Add a gradient of steps between labeled colors.
        num_steps = 1
        for (i, j) in zip(ticks, ticks[2:end])
            span = j - i
            for step in 1:num_steps
                k = i + span * (step / (1 + num_steps))
                r = (k - cmin) / cspan
                color_labels[scale.f(r)] = ""
            end
        end

        aes.color_label = c -> color_labels[c]
        aes.color_key_colors = [k for k in keys(color_labels)]
        sort!(aes.color_key_colors, Sort.Reverse)
        aes.color_key_continuous = true
    end
end


# Label scale is always discrete, hence we call it 'label' rather
# 'label_discrete'.
type LabelScale <: Gadfly.ScaleElement
end


function apply_scale(scale::LabelScale,
                     aess::Vector{Gadfly.Aesthetics}, datas::Gadfly.Data...)
    for (aes, data) in zip(aess, datas)
        if data.label === nothing
            continue
        end

        aes.label = discretize(data.label)
    end
end


element_aesthetics(::LabelScale) = [:scale]


const label = LabelScale()


end # module Scale
<|MERGE_RESOLUTION|>--- conflicted
+++ resolved
@@ -212,11 +212,7 @@
             continue
         end
         ds = discretize(data.color)
-<<<<<<< HEAD
-        colors = scale.f(length(levels(ds)))
-=======
         colors = convert(Vector{ColorValue}, scale.f(length(levels(ds))))
->>>>>>> 99c62239
         colored_ds = PooledDataArray(ColorValue[colors[i] for i in ds.refs], colors)
         aes.color = colored_ds
 
