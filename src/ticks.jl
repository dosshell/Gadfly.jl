

# Find the smallest order of magnitude that is larger than xspan This is a
# little opaque because I want to avoid assuming the log function is defined
# over typeof(xspan)
function bounding_order_of_magnitude(xspan)
    DT = typeof(xspan)
    one_dt = one(DT)

    a = 1
    step = 1
    while xspan < 10.0^a * one_dt
        a -= step
    end

    b = 1
    step = 1
    while xspan > 10.0^b * one_dt
        b += step
    end

    while a + 1 < b
        c = div(a + b, 2)
        if xspan < 10.0^c * one_dt
            b = c
        else
            a = c
        end
    end

    return b
end


# Empty catchall
optimize_ticks() = {}


# Find some reasonable values for tick marks.
#
# This is basically Wilkinson's ad-hoc scoring method that tries to balance
# tight fit around the data, optimal number of ticks, and simple numbers.
#
# Args:
#   x_min: minimum value occuring in the data.
#   x_max: maximum value occuring in the data.
#   Q: tick intervals and scores
#   k_min: minimum number of ticks
#   k_max: maximum number of ticks
#   k_ideal: ideal number of ticks
#   strict_span: true if no ticks should be outside [x_min, x_max].
#
# Returns:
#   A Float64 vector containing tick marks.
#
function optimize_ticks{T}(x_min::T, x_max::T; extend_ticks::Bool=false,
                           Q=[(1.0,1.0), (5.0, 0.9), (2.0, 0.7), (2.5, 0.5), (3.0, 0.2)],
                           k_min=2, k_max=10, k_ideal=5,
                           strict_span=false)
<<<<<<< HEAD
                           
=======
    Qv = [(float64(q[1]), float64(q[2])) for q in Q]
    optimize_ticks_typed(x_min, x_max, extend_ticks, Qv, k_min, k_max, k_ideal, strict_span)
end

function optimize_ticks_typed{T}(x_min::T, x_max::T, extend_ticks, Q::Vector{(Float64,Float64)}, k_min,
                           k_max, k_ideal, strict_span)

>>>>>>> 11577830
    one_t = one(T)
    if x_min == x_max
        R = typeof(1.0 * one_t)
        return R[x_min], x_min - one_t, x_min + one_t
    end

    const n = length(Q)

    # generalizing "order of magnitude"
    xspan = x_max - x_min
    z = bounding_order_of_magnitude(xspan)

    high_score = -Inf
    z_best = 0.0
    k_best = 0.0
    r_best = 0.0
    q_best = 0.0

    while k_max * 10.0^(z+1) * one_t > xspan
        for k in k_min:k_max
            for (q, qscore) in Q
                span = (k - 1) * q * 10.0^z * one_t
                if span < xspan
                    continue
                end

                r = ceil((x_max - span) / (q*10.0^z * one_t))
                while r*q*10.0^z * one_t <= x_min
                    has_zero = r <= 0 && abs(r) < k

                    # simplicity
                    s = has_zero ? 1.0 : 0.0

                    # granularity
                    g = 0 < k < 2k_ideal ? 1 - abs(k - k_ideal) / k_ideal : 0.0

                    # coverage
                    c = 1.5 * xspan/span

                    score = (1/4)g + (1/6)s + (1/3)c + (1/4)qscore

                    # strict limits on coverage
                    if strict_span && span > xspan
                        core -= 10000
                    elseif !strict_span && (span >= 2.0*xspan || span < xspan)
                        score -= 1000
                    end

                    if score > high_score
                        (q_best, r_best, k_best, z_best) = (q, r, k, z)
                        high_score = score
                    end
                    r += 1
                end
            end
        end
        z -= 1
    end

    span = q_best * 10.0^z_best * one_t
    if extend_ticks
        S = Array(typeof(1.0 * one_t), int(3 * k_best))
        for i in 0:(3*k_best - 1)
            S[i+1] = (r_best + i - k_best) * span
        end
        viewmin, viewmax = S[k_best + 1], S[2 * k_best]
    else
        S = Array(typeof(1.0 * one_t), int(k_best))
        for i in 0:(k_best - 1)
            S[i+1] = (r_best + i) * span
        end
        viewmin, viewmax = S[1], S[end]
    end

    S, viewmin, viewmax
end


function optimize_ticks(x_min::Date, x_max::Date; extend_ticks::Bool=false,
                        k_min=nothing, k_max=nothing,
                        scale=:auto)
    # This can be pretty simple. We are choosing ticks on one of three
    # scales: years, months, days.
    if year(x_max) - year(x_min) <= 1 && scale != :year
        if year(x_max) == year(x_min) && month(x_max) - month(x_min) <= 1 && scale != :month
            ticks = Date[]
            if x_max - x_min > days(7) && scale != :day
                # This will probably need to be smarter
                push!(ticks, x_min)
                while true
                    next_month = date(year(ticks[end]), month(ticks[end])) + month(1)
                    while ticks[end] + week(1) < next_month - days(2)
                        push!(ticks, ticks[end] + week(1))
                    end
                    push!(ticks, next_month)
                    if next_month >= x_max
                        break
                    end
                end
            else
                push!(ticks, x_min)
                while ticks[end] < x_max
                    push!(ticks, ticks[end] + day(1))
                end
            end

            viewmin, viewmax = ticks[1], ticks[end]
            ticks, viewmin, viewmax
        else
            ticks = Date[]
            push!(ticks, date(year(x_min), month(x_min)))
            while ticks[end] < x_max
                push!(ticks, ticks[end] + month(1))
            end
            viewmin, viewmax = ticks[1], ticks[end]

            ticks, x_min, x_max
        end
    else
        ticks, viewmin, viewmax =
            optimize_ticks(year(x_min), year(x_max), extend_ticks=extend_ticks)
        Date[date(y) for y in ticks], date(viewmin), date(viewmax)
    end
end



# Generate ticks suitable for multiple scales.
function multilevel_ticks{T}(viewmin::T, viewmax::T;
                             scales=[0.5, 5.0, 10.0])

    ticks = Dict()
    for scale in scales
        ticks[scale] = optimize_ticks(viewmin, viewmax,
                                       k_min=2*scale,
                                       k_max=max(3, 10*scale),
                                       k_ideal=max(2, 15*scale))[1]
    end

    return ticks
end


function multilevel_ticks(viewmin::Date, viewmax::Date;
                          scales=[:year, :month, :day])
    span = viewmax - viewmin
    ticks = Dict()
    for scale in scales
        if scale == :year
            s = span / days(360)
        elseif scale == :month
            s = span / day(90)
        else
            s = span / day(1)
        end

        ticks[s/20] = optimize_ticks(viewmin, viewmax, scale=scale)[1]
    end

    return ticks
end

<|MERGE_RESOLUTION|>--- conflicted
+++ resolved
@@ -57,17 +57,13 @@
                            Q=[(1.0,1.0), (5.0, 0.9), (2.0, 0.7), (2.5, 0.5), (3.0, 0.2)],
                            k_min=2, k_max=10, k_ideal=5,
                            strict_span=false)
-<<<<<<< HEAD
-                           
-=======
+
     Qv = [(float64(q[1]), float64(q[2])) for q in Q]
     optimize_ticks_typed(x_min, x_max, extend_ticks, Qv, k_min, k_max, k_ideal, strict_span)
 end
 
 function optimize_ticks_typed{T}(x_min::T, x_max::T, extend_ticks, Q::Vector{(Float64,Float64)}, k_min,
                            k_max, k_ideal, strict_span)
-
->>>>>>> 11577830
     one_t = one(T)
     if x_min == x_max
         R = typeof(1.0 * one_t)
