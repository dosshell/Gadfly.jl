--- conflicted
+++ resolved
@@ -4,10 +4,7 @@
 using Color
 using Compose
 using Gadfly
-<<<<<<< HEAD
-=======
 using JSON
->>>>>>> 99c62239
 
 import Gadfly.render, Gadfly.escape_id
 
